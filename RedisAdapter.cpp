/**
 * RedisAdapter.cpp
 *
 * This file contains the implementation of the RedisAdapter class.
 *
 * @author rsantucc
 */

#include "RedisAdapter.hpp"

using namespace sw::redis;
using namespace std;

<<<<<<< HEAD
RedisAdapter::RedisAdapter(const string& baseKey, const string& host, uint16_t port)
: RedisAdapter(baseKey, RedisConnection::Options{ .host = host, .port = port }) {}

RedisAdapter::RedisAdapter(const string& baseKey, const RedisConnection::Options& opts)
: _redis(opts)
{
  _settingsKey  = baseKey + ":SETTINGS:";
=======
RedisAdapter::RedisAdapter(const string& baseKey, const string& host, uint16_t port, uint16_t size)
: _redis(RedisConnection::Options{ .host = host, .port = port, .size = size })
{
  _settingsKey  = baseKey + ":SETTINGS";
>>>>>>> b03fabfc
  _logKey       = baseKey + ":LOG";
  _commandsKey  = baseKey + ":COMMANDS";
  _statusKey    = baseKey + ":STATUS";
  _dataKey      = baseKey + ":DATA:";
}

<<<<<<< HEAD
string RedisAdapter::getStatus(const string& subKey)
{
  return {};
}

string RedisAdapter::getForeignStatus(const string& baseKey, const string& subKey)
{
  return {};
}

bool RedisAdapter::setStatus(const string& subkey, const string& value)
{
  return {};
}

ItemStreamT<string> RedisAdapter::getLog(string minID, string maxID)
{
  return {};
}

ItemStreamT<string> RedisAdapter::getLogAfter(string minID, uint32_t count)
{
  return {};
}

ItemStreamT<string> RedisAdapter::getLogBefore(string maxID, uint32_t count)
{
  return {};
}

bool RedisAdapter::addLog(string message, uint32_t trim)
{
  return {};
}

=======
>>>>>>> b03fabfc
/*
* Stream Functions
*/
// Redis Stream structure:
// element 1:
//   timestamp
//   fieldname1 fielddata1
//   fieldname2 fielddata2
// element 2:
//   timestamp
//   fieldname1 fielddata1

// Adds data to a redis stream at the key key
// timeID is the time that should be used as the time in the stream
// data is formated as a pair of strings the first is the element name and the second is the data at that element
void RedisAdapter::streamWrite(vector<pair<string,string>> data, string timeID , string key, uint trim )
{
  try
  {
    auto replies = _redis.xadd(key, timeID, data.begin(), data.end());
    if (trim)
    {
      streamTrim(key, trim);
    }
  }
  catch (const exception &e)
  {
    //  TODO: handle exceptions
  }
}

<<<<<<< HEAD
void RedisAdapter::streamWriteOneField(const string& data, const string& timeID, const string& key, const string& field, uint trim)
=======
void RedisAdapter::streamWriteOneField(const std::string& data, const std::string& timeID, const std::string& key, const std::string& field, uint trim)
>>>>>>> b03fabfc
{
  // Single element vector formated the way that streamWrite wants it.
  vector<pair<string, string>> wrapperVector = {{ field, data }};
  // When you give * as your time in redis the server generates the timestamp for you. Here we do the same if timeID is empty.
  if (0 == timeID.length()) { streamWrite(wrapperVector,    "*", key, trim); }
  else                      { streamWrite(wrapperVector, timeID, key, trim); }
}

void RedisAdapter::streamReadBlock(unordered_map<string,string>& keysID, Streams& dest)
{
  try
  {
    _redis.xreadMultiBlock(keysID.begin(), keysID.end(), 0, inserter(dest, dest.end()));
    // Update the time of last message, multiple different streams can return at once, default times use "$"
    // this is equivalent to saying start from where the stream is now. Listen for only new input.
    // We will get the newest time from the last element in an ItemStream
    // Messages are returned simlar to tail -f, newest message is last. Update last time
    for (auto val : dest)
    {
      if (!val.second.empty())
      {
        keysID[val.first] = val.second.back().first;
      }
    }
  }
  catch (const exception &e)
  {
    //  TODO: handle exceptions
  }
}

void RedisAdapter::streamRead(string key, int count, ItemStream& dest)
{
  try
  {
    _redis.xrevrange(key, "+", "-", count, back_inserter(dest));
  }
  catch (const exception &e)
  {
    //  TODO: handle exceptions
  }
}

void RedisAdapter::streamRead(string key, string time, int count, ItemStream& dest)
{
  try
  {
    _redis.xrevrange(key, "+", time, count, back_inserter(dest));
  }
  catch (const exception &e)
  {
    //  TODO: handle exceptions
  }
}

void RedisAdapter::streamRead(string key, string timeA, string timeB, ItemStream& dest)
{
  try
  {
    _redis.xrevrange(key, timeB, timeA, back_inserter(dest));
  }
  catch (const exception &e)
  {
    //  TODO: handle exceptions
  }
}

void RedisAdapter::streamRead(string key, string time, int count, vector<float>& dest)
{
  try
  {
    ItemStream result;
    streamRead(key, time, 1, result);
    for (auto data : result)
    {
      string timeID = data.first;
      for (auto val : data.second)
      {
        // If we have an element named data
        if (val.first.compare("DATA") == 0)
        {
          dest.resize(val.second.length() / sizeof(float));
          memcpy(dest.data(), val.second.data(), val.second.length());
        }
      }
    }
  }
  catch (const exception &e)
  {
    //  TODO: handle exceptions
  }
}

void RedisAdapter::logWrite(string key, string msg, string source)
{
  vector<pair<string,string>> data;
  data.emplace_back(make_pair(source,msg));
  streamWrite(data, "*", key, 1000);
}

ItemStream RedisAdapter::logRead(uint count)
{
  ItemStream is;
  try
  {
    _redis.xrevrange(_logKey, "+", "-", count, back_inserter(is));
  }
  catch (const exception &e)
  {
    //  TODO: handle exceptions
  }
  return is;
}

void RedisAdapter::streamTrim(string key, int size)
{
  try
  {
    _redis.xtrim(key, size, false);
  }
  catch (const exception &e)
  {
    //  TODO: handle exceptions
  }
}

void RedisAdapter::publish(string msg)
{
  try
  {
    _redis.publish(_commandsKey, msg);
  }
  catch (const exception &e)
  {
    //  TODO: handle exceptions
  }
}

void RedisAdapter::publish(string key, string msg)
{
  try
  {
    _redis.publish(_commandsKey + ":" + key, msg);
  }
  catch (const exception &e)
  {
    //  TODO: handle exceptions
  }
}

<<<<<<< HEAD
=======
bool RedisAdapter::getDeviceStatus()
{
  return true;  //  TODO
}

void RedisAdapter::setDeviceStatus(bool status)
{
  //  TODO
}

>>>>>>> b03fabfc
void RedisAdapter::copyKey(string src, string dst)
{
  _redis.copy(src, dst);
}

void RedisAdapter::deleteKey(string key)
{
  _redis.del(key);
}

<<<<<<< HEAD
vector<string> RedisAdapter::getServerTime()
{
  return _redis.time();
}
=======
// template <>
// vector<string> RedisAdapter<RedisCluster>::getServerTime()
// {
//   vector<string> result;
//   _redis.redis("hash-tag", false).command("time", back_inserter(result));
//   return result;
// }
>>>>>>> b03fabfc

void RedisAdapter::psubscribe(string pattern, function<void(string, string, string)> func)
{
  _patternSubscriptions.push_back({ .pattern = pattern, .function = func });
}

void RedisAdapter::subscribe(string channel, function<void(string, string)> func)
{
  _subscriptions.push_back({ .key = channel, .function = func });
}

void RedisAdapter::startListener()
{
  _listener = thread(&RedisAdapter::listener, this);
}

void RedisAdapter::startReader()
{
  _reader = thread(&RedisAdapter::reader, this);
}

void RedisAdapter::registerCommand(string command, function<void(string, string)> func)
{
  _commands.emplace(_commandsKey + ":" + command, func);
}

void RedisAdapter::listener()
{
  // Consume messages in a loop.
  bool flag = false;
  Subscriber& sub = _redis.subscriber()[0];
  while (true)
  {
    try
    {
      if (flag)
      {
        sub.consume();
      }
      else
      {
        flag = true;
        sub.on_pmessage([&](string pattern, string key, string msg)
        {
          auto search = _commands.find(key);
          if (search != _commands.end())
          {
            search->second(key, msg);
          }
          else
          {
            vector<patternFunctionPair> matchingPatterns;
            for (patternFunctionPair patternSubscription : _patternSubscriptions)
            {
              if (patternSubscription.pattern == pattern)
              {
                matchingPatterns.push_back(patternSubscription);
              }
            }
            // Loop over the members of _patternSubscriptions
            // that have the same pattern as this event
            for (patternFunctionPair patternFunction : matchingPatterns)
            {
              patternFunction.function(pattern, key, msg);
            }
          }
        });
        sub.on_message([&](string key, string msg)
        {
          vector<keyFunctionPair> matchingSubscriptions;
          for (keyFunctionPair subscription : _subscriptions)
          {
            if (subscription.key == key)
            {
              matchingSubscriptions.push_back(subscription);
            }
          }
          // Loop over the members of _subscriptions
          // that have the same key as this event
          for (keyFunctionPair keyFunction : matchingSubscriptions)
          {
            keyFunction.function(key, msg);
          }
        });
        // The default is everything published on ChannelKey
        sub.psubscribe(_commandsKey + "*");
        // Subscribe to the pattens in _patternSubscriptions
        for (auto element : _patternSubscriptions)
        {
          sub.psubscribe(element.pattern);
        }
        // Subscribe to the keys in _subscriptions
        for (auto element : _subscriptions)
        {
          sub.subscribe(element.key);
        }
      }
    }
    catch (const TimeoutError &e)
    {
      continue;
    }
    catch (const exception &e)
    {
      // Handle unrecoverable exceptions. Need to re create redis connection
      syslog(LOG_ERR, "ERROR %s occured, trying to recover", e.what());
      flag = false;
      sub = move(_redis.subscriber()[0]);
      continue;
    }
  }
}

<<<<<<< HEAD
void RedisAdapter::addReader(string streamKey,  function<void(string, ItemStream)> func)
=======
void RedisAdapter::addReader(string streamKey,  function<void(std::string, ItemStream)> func)
>>>>>>> b03fabfc
{
  _streamKeyID.emplace(streamKey, "$");
  _streamSubscriptions.push_back({ .streamKey = streamKey, .function = func});
}

void RedisAdapter::reader()
{
  // Create a new redis connection only used for streams
  Streams streamsBuffer;
  while (true)
  {
    try
    {
      streamsBuffer.clear();
      streamReadBlock(_streamKeyID, streamsBuffer);
      // iterate thorugh the buffer and pass onto the correct handler
      for (auto is : streamsBuffer)
      {
        for (streamKeyFunctionPair streamSubscription : _streamSubscriptions)
        {
          if (streamSubscription.streamKey == is.first)
          {
            streamSubscription.function(streamSubscription.streamKey, is.second);
          }
        }
      }
    }
    catch (const exception &e)
    {
      // Handle unrecoverable exceptions. Need to re create redis connection
      syslog(LOG_ERR, "ERROR %s occured, trying to recover", e.what());
      continue;
    }
  }
}

<<<<<<< HEAD
Optional<timespec> RedisAdapter::getServerTimespec()
{
  vector<string> result = getServerTime();
  // The redis command time is returns an array with the first element being
  // the time in seconds and the second being the microseconds within that second
  if (result.size() != 2) { return nullopt; }
  timespec ts;
  ts.tv_sec  = stoll(result.at(0));        // first element contains unix time
  ts.tv_nsec = stoll(result.at(1)) * 1000; // second element contains microseconds in the second
  return ts;
}
=======
// template <typename T>
// Optional<timespec> RedisAdapter<T>::getServerTimespec()
// {
//   vector<string> result = getServerTime();
//   // The redis command time is returns an array with the first element being
//   // the time in seconds and the second being the microseconds within that second
//   if (result.size() != 2) { return nullopt; }
//   timespec ts;
//   ts.tv_sec  = stoll(result.at(0));        // first element contains unix time
//   ts.tv_nsec = stoll(result.at(1)) * 1000; // second element contains microseconds in the second
//   return ts;
// }
>>>>>>> b03fabfc
<|MERGE_RESOLUTION|>--- conflicted
+++ resolved
@@ -11,7 +11,6 @@
 using namespace sw::redis;
 using namespace std;
 
-<<<<<<< HEAD
 RedisAdapter::RedisAdapter(const string& baseKey, const string& host, uint16_t port)
 : RedisAdapter(baseKey, RedisConnection::Options{ .host = host, .port = port }) {}
 
@@ -19,19 +18,12 @@
 : _redis(opts)
 {
   _settingsKey  = baseKey + ":SETTINGS:";
-=======
-RedisAdapter::RedisAdapter(const string& baseKey, const string& host, uint16_t port, uint16_t size)
-: _redis(RedisConnection::Options{ .host = host, .port = port, .size = size })
-{
-  _settingsKey  = baseKey + ":SETTINGS";
->>>>>>> b03fabfc
   _logKey       = baseKey + ":LOG";
   _commandsKey  = baseKey + ":COMMANDS";
   _statusKey    = baseKey + ":STATUS";
   _dataKey      = baseKey + ":DATA:";
 }
 
-<<<<<<< HEAD
 string RedisAdapter::getStatus(const string& subKey)
 {
   return {};
@@ -67,8 +59,7 @@
   return {};
 }
 
-=======
->>>>>>> b03fabfc
+
 /*
 * Stream Functions
 */
@@ -100,11 +91,7 @@
   }
 }
 
-<<<<<<< HEAD
 void RedisAdapter::streamWriteOneField(const string& data, const string& timeID, const string& key, const string& field, uint trim)
-=======
-void RedisAdapter::streamWriteOneField(const std::string& data, const std::string& timeID, const std::string& key, const std::string& field, uint trim)
->>>>>>> b03fabfc
 {
   // Single element vector formated the way that streamWrite wants it.
   vector<pair<string, string>> wrapperVector = {{ field, data }};
@@ -255,19 +242,6 @@
   }
 }
 
-<<<<<<< HEAD
-=======
-bool RedisAdapter::getDeviceStatus()
-{
-  return true;  //  TODO
-}
-
-void RedisAdapter::setDeviceStatus(bool status)
-{
-  //  TODO
-}
-
->>>>>>> b03fabfc
 void RedisAdapter::copyKey(string src, string dst)
 {
   _redis.copy(src, dst);
@@ -278,20 +252,10 @@
   _redis.del(key);
 }
 
-<<<<<<< HEAD
 vector<string> RedisAdapter::getServerTime()
 {
   return _redis.time();
 }
-=======
-// template <>
-// vector<string> RedisAdapter<RedisCluster>::getServerTime()
-// {
-//   vector<string> result;
-//   _redis.redis("hash-tag", false).command("time", back_inserter(result));
-//   return result;
-// }
->>>>>>> b03fabfc
 
 void RedisAdapter::psubscribe(string pattern, function<void(string, string, string)> func)
 {
@@ -405,11 +369,7 @@
   }
 }
 
-<<<<<<< HEAD
 void RedisAdapter::addReader(string streamKey,  function<void(string, ItemStream)> func)
-=======
-void RedisAdapter::addReader(string streamKey,  function<void(std::string, ItemStream)> func)
->>>>>>> b03fabfc
 {
   _streamKeyID.emplace(streamKey, "$");
   _streamSubscriptions.push_back({ .streamKey = streamKey, .function = func});
@@ -446,7 +406,6 @@
   }
 }
 
-<<<<<<< HEAD
 Optional<timespec> RedisAdapter::getServerTimespec()
 {
   vector<string> result = getServerTime();
@@ -457,18 +416,4 @@
   ts.tv_sec  = stoll(result.at(0));        // first element contains unix time
   ts.tv_nsec = stoll(result.at(1)) * 1000; // second element contains microseconds in the second
   return ts;
-}
-=======
-// template <typename T>
-// Optional<timespec> RedisAdapter<T>::getServerTimespec()
-// {
-//   vector<string> result = getServerTime();
-//   // The redis command time is returns an array with the first element being
-//   // the time in seconds and the second being the microseconds within that second
-//   if (result.size() != 2) { return nullopt; }
-//   timespec ts;
-//   ts.tv_sec  = stoll(result.at(0));        // first element contains unix time
-//   ts.tv_nsec = stoll(result.at(1)) * 1000; // second element contains microseconds in the second
-//   return ts;
-// }
->>>>>>> b03fabfc
+}