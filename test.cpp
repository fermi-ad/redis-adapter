--- conflicted
+++ resolved
@@ -30,6 +30,8 @@
     //To work around this we should use a pointer to the RedisAdapter object and delete it explicitly.
     //Assumes the socket file is in the /tmp directory and test is run from the build directory
 
+    RA_Options opts; opts.cxn.path = "/tmp/redis.sock";
+    auto redis = make_unique<RedisAdapter>("TEST", opts);
     RA_Options opts; opts.cxn.path = "/tmp/redis.sock";
     auto redis = make_unique<RedisAdapter>("TEST", opts);
 
@@ -489,7 +491,6 @@
 TEST(RedisAdapter, Watchdog)
 {
   RedisAdapter redis("TEST", { .dogname = "TEST" });
-<<<<<<< HEAD
 
   //  wait a bit and check auto-watchdog is there
   this_thread::sleep_for(milliseconds(100));
@@ -510,7 +511,4 @@
   //  wait past expire time and check manual dog gone
   this_thread::sleep_for(milliseconds(600));
   EXPECT_EQ(redis.getWatchdogs().size(), 1);
-=======
-  this_thread::sleep_for(milliseconds(200));
->>>>>>> 9b97bd2a
 }